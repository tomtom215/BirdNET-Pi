--- conflicted
+++ resolved
@@ -334,7 +334,6 @@
 				<a href="">Birding Pi (BirdNET-Lite)</a>
 			</h1>
 		</header>
-<<<<<<< HEAD
       <hr>
 			<h2>
 				<a href="./stream">
@@ -348,18 +347,6 @@
 				</a>
 			</h2>
       <hr>
-=======
-			<h2>
-				<a href="./stream">
-					<span class="name">Live Audio Stream</span>
-				</a>
-			</h2>
-			<h2>
-				<a href="http://birdnetsystem.local:9090">
-					<span class="name">BirdNET-system Report</span>
-				</a>
-			</h2>
->>>>>>> 929ba390
 		<main>
 			<div class="listing">
 				<table aria-describedby="summary">
@@ -423,11 +410,7 @@
 						<td>
 							<a href="./scripts/">
 								<svg width="1.5em" height="1em" version="1.1" viewBox="0 0 317 259"><use xlink:href="#folder"></use></svg>
-<<<<<<< HEAD
 								<span class="name">🗎 scripts</span>
-=======
-								<span class="name">scripts</span>
->>>>>>> 929ba390
 							</a>
 						</td>
 					</tr>
@@ -436,11 +419,7 @@
 						<td>
 							<a href="http://birdnetsystem.local:8080">
 								<svg width="1.5em" height="1em" version="1.1" viewBox="0 0 317 259"><use xlink:href="#folder"></use></svg>
-<<<<<<< HEAD
 								<span class="name">⚙ birdlog</span>
-=======
-								<span class="name">birdlog</span>
->>>>>>> 929ba390
 							</a>
 						</td>
 					</tr>
@@ -449,11 +428,7 @@
 						<td>
 							<a href="http://birdnetsystem.local:8888">
 								<svg width="1.5em" height="1em" version="1.1" viewBox="0 0 317 259"><use xlink:href="#folder"></use></svg>
-<<<<<<< HEAD
 								<span class="name">⚝ extractionlog</span>
-=======
-								<span class="name">extractionlog</span>
->>>>>>> 929ba390
 							</a>
 						</td>
 					</tr>
