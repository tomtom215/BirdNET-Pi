<?php
<<<<<<< HEAD
if(file_exists('./scripts/common.php')){
	include_once "./scripts/common.php";
}else{
	include_once "./common.php";
=======
error_reporting(E_ERROR);
ini_set('display_errors',1);

if (file_exists('./scripts/thisrun.txt')) {
  $config = parse_ini_file('./scripts/thisrun.txt');
} elseif (file_exists('./scripts/firstrun.ini')) {
  $config = parse_ini_file('./scripts/firstrun.ini');
}
$user = shell_exec("awk -F: '/1000/{print $1}' /etc/passwd");
$home = shell_exec("awk -F: '/1000/{print $6}' /etc/passwd");
$home = trim($home);
if (file_exists($home."/BirdNET-Pi/apprise.txt")) {
  $apprise_config = file_get_contents($home."/BirdNET-Pi/apprise.txt");
} else {
  $apprise_config = "";
}
$caddypwd = $config['CADDY_PWD'];
if (!isset($_SERVER['PHP_AUTH_USER'])) {
  header('WWW-Authenticate: Basic realm="My Realm"');
  header('HTTP/1.0 401 Unauthorized');
  echo '<table><tr><td>You cannot edit the settings for this installation</td></tr></table>';
  exit;
} else {
  $submittedpwd = $_SERVER['PHP_AUTH_PW'];
  $submitteduser = $_SERVER['PHP_AUTH_USER'];
  if($submittedpwd !== $caddypwd || $submitteduser !== 'birdnet'){
    header('WWW-Authenticate: Basic realm="My Realm"');
    header('HTTP/1.0 401 Unauthorized');
    echo '<table><tr><td>You cannot edit the settings for this installation</td></tr></table>';
    exit;
  }
}

function syslog_shell_exec($cmd, $sudo_user = null) {
  if ($sudo_user) {
    $cmd = "sudo -u $sudo_user $cmd";
  }
  $output = shell_exec($cmd);

  if (strlen($output) > 0) {
    syslog(LOG_INFO, $output);
  }
>>>>>>> 1bb17f97
}

if(isset($_GET['threshold'])) {
  $threshold = $_GET['threshold'];
  if (!is_numeric($threshold) || $threshold < 0 || $threshold > 1) {
    die('Invalid threshold value');
  }

  echo executeSysCommand('test_threshold', $threshold);
  die();
}

if(isset($_GET['restart_php']) && $_GET['restart_php'] == "true") {
  executeSysCommand('restart_php');
  die();
}

# Basic Settings
if(isset($_GET["latitude"])){
  $latitude = $_GET["latitude"];
  $longitude = $_GET["longitude"];
  $site_name = $_GET["site_name"];
  $site_name = str_replace('"', "", $site_name);
  $site_name = str_replace('\'', "", $site_name);
  $birdweather_id = $_GET["birdweather_id"];
  $apprise_input = $_GET['apprise_input'];
  $apprise_notification_title = $_GET['apprise_notification_title'];
  $apprise_notification_body = $_GET['apprise_notification_body'];
  $minimum_time_limit = $_GET['minimum_time_limit'];
  $flickr_api_key = $_GET['flickr_api_key'];
  $flickr_filter_email = $_GET["flickr_filter_email"];
  $language = $_GET["language"];
  $timezone = $_GET["timezone"];
  $model = $_GET["model"];
  $sf_thresh = $_GET["sf_thresh"];
  $only_notify_species_names = $_GET['only_notify_species_names'];
  $only_notify_species_names_2 = $_GET['only_notify_species_names_2'];

  if(isset($_GET['apprise_notify_each_detection'])) {
    $apprise_notify_each_detection = 1;
  } else {
    $apprise_notify_each_detection = 0;
  }
  if(isset($_GET['apprise_notify_new_species'])) {
    $apprise_notify_new_species = 1;
  } else {
    $apprise_notify_new_species = 0;
  }
  if(isset($_GET['apprise_notify_new_species_each_day'])) {
    $apprise_notify_new_species_each_day = 1;
  } else {
    $apprise_notify_new_species_each_day = 0;
  }
  if(isset($_GET['apprise_weekly_report'])) {
    $apprise_weekly_report = 1;
  } else {
    $apprise_weekly_report = 0;
  }

  if(isset($timezone) && in_array($timezone, DateTimeZone::listIdentifiers())) {
    executeSysCommand('set_timezone',$timezone);
    date_default_timezone_set($timezone);
    echo "<script>setTimeout(
    function() {
      const xhttp = new XMLHttpRequest();
    xhttp.open(\"GET\", \"./config.php?restart_php=true\", true);
    xhttp.send();
    }, 1000);</script>";
  }

  // logic for setting the date and time based on user inputs from the form below
  if(isset($_GET['date']) && isset($_GET['time'])) {
    // can't set the date manually if it's getting it from the internet, disable ntp
    executeSysCommand('disable_ntp');

    // check if valid date and time
    $datetime = DateTime::createFromFormat('Y-m-d H:i', $_GET['date'] . ' ' . $_GET['time']);
    if ($datetime && $datetime->format('Y-m-d H:i') === $_GET['date'] . ' ' . $_GET['time']) {
		executeSysCommand('set_date', ['date' => $_GET['date'], 'time' => $_GET['time']]);
    }
  } else {
    // user checked 'use time from internet if available,' so make sure that's on
    if(strlen(trim(executeSysCommand('is_ntp_active'))) == 0){
		executeSysCommand('enable_ntp');
		sleep(3);
    }
  }

  // Update Language settings only if a change is requested

  changeLanguage($model, $language);

	saveSetting('SITE_NAME', "\"$site_name\"");
	saveSetting('LATITUDE', $latitude);
	saveSetting('LONGITUDE', $longitude);
	saveSetting('BIRDWEATHER_ID', $birdweather_id);
	saveSetting('APPRISE_NOTIFICATION_TITLE', "\"$apprise_notification_title\"");
	saveSetting('APPRISE_NOTIFICATION_BODY', "'$apprise_notification_body'");
	saveSetting('APPRISE_NOTIFY_EACH_DETECTION', $apprise_notify_each_detection);
	saveSetting('APPRISE_NOTIFY_NEW_SPECIES', $apprise_notify_new_species);
	saveSetting('APPRISE_NOTIFY_NEW_SPECIES_EACH_DAY', $apprise_notify_new_species_each_day);
	saveSetting('APPRISE_WEEKLY_REPORT', $apprise_weekly_report);
	saveSetting('FLICKR_API_KEY', $flickr_api_key);
	saveSetting('DATABASE_LANG', $language);
	saveSetting('FLICKR_FILTER_EMAIL', $flickr_filter_email);
	saveSetting('APPRISE_MINIMUM_SECONDS_BETWEEN_NOTIFICATIONS_PER_SPECIES', $minimum_time_limit);
	saveSetting('MODEL', $model);
	saveSetting('SF_THRESH', $sf_thresh);
	saveSetting('APPRISE_ONLY_NOTIFY_SPECIES_NAMES', "\"$only_notify_species_names\"");
	saveSetting('APPRISE_ONLY_NOTIFY_SPECIES_NAMES_2', "\"$only_notify_species_names_2\"");


  if($site_name != $config["SITE_NAME"]) {
    echo "<script>setTimeout(
    function() {
      window.parent.document.location.reload();
    }, 1000);</script>";
  }

	updateAppriseConfig($apprise_input);

    serviceMaintenance('restart core.services');
}

if(isset($_GET['sendtest']) && $_GET['sendtest'] == "true") {
  $cf = explode("\n",$_GET['apprise_config']);
  $cf = "'".implode("' '", $cf)."'";

  $result0 = getMostRecentDetectionToday();
  foreach ($result0['data'] as $todaytable)
  {
    $sciname = $todaytable['Sci_Name'];
    $comname = $todaytable['Com_Name'];
    $confidence = $todaytable['Confidence'];
    $filename = $todaytable['File_Name'];
    $date = $todaytable['Date'];
    $time = $todaytable['Time'];
    $week = $todaytable['Week'];
    $latitude = $todaytable['Lat'];
    $longitude = $todaytable['Lon'];
    $cutoff = $todaytable['Cutoff'];
    $sens = $todaytable['Sens'];
    $overlap = $todaytable['Overlap'];
  }

  $title = $_GET['apprise_notification_title'];
  $body = $_GET['apprise_notification_body'];

  if($config["BIRDNETPI_URL"] != "") {
    $filename = $config["BIRDNETPI_URL"]."?filename=".$filename;
  } else{
    $filename = "http://birdnetpi.local/"."?filename=".$filename;
  }

  $attach="";
  $exampleimage = "https://live.staticflickr.com/7430/27545810581_8bfa8289a3_c.jpg";
  if (strpos($body, '$flickrimage') !== false) {
      $attach = "--attach ".$exampleimage;
  }
  if (strpos($body, '{') === false) {
      $exampleimage = "";
  }

  $title = str_replace("\$sciname", $sciname, $title);
  $title = str_replace("\$comname", $comname, $title);
  $title = str_replace("\$confidence", $confidence, $title);
  $title = str_replace("\$listenurl", $filename, $title);
  $title = str_replace("\$date", $date, $title);
  $title = str_replace("\$time", $time, $title);
  $title = str_replace("\$week", $week, $title);
  $title = str_replace("\$latitude", $latitude, $title);
  $title = str_replace("\$longitude", $longitude, $title);
  $title = str_replace("\$cutoff", $cutoff, $title);
  $title = str_replace("\$sens", $sens, $title);
  $title = str_replace("\$overlap", $overlap, $title);
  $title = str_replace("\$flickrimage", $exampleimage, $title);

  $body = str_replace("\$sciname", $sciname, $body);
  $body = str_replace("\$comname", $comname, $body);
  $body = str_replace("\$confidence", $confidence, $body);
  $body = str_replace("\$listenurl", $filename, $body);
  $body = str_replace("\$date", $date, $body);
  $body = str_replace("\$time", $time, $body);
  $body = str_replace("\$week", $week, $body);
  $body = str_replace("\$latitude", $latitude, $body);
  $body = str_replace("\$longitude", $longitude, $body);
  $body = str_replace("\$cutoff", $cutoff, $body);
  $body = str_replace("\$sens", $sens, $body);
  $body = str_replace("\$overlap", $overlap, $body);
  $body = str_replace("\$flickrimage", $exampleimage, $body);

	echo "<pre class=\"bash\">" . executeSysCommand('appraise_notification', ['title' => $title, 'body' => $body, 'attach' => $attach, 'cf' => $cf]) . "</pre>";

  die();
}

?>
<meta name="viewport" content="width=device-width, initial-scale=1">
<style>
  </style>
  </head>
<div class="settings">
      <div class="brbanner"><h1>Basic Settings</h1></div><br>
    <form id="basicform" action=""  method="GET">
<<<<<<< HEAD
<?php
$apprise_config = getAppriseConfig();
$caddypwd = $config['CADDY_PWD'];
if (!isset($_SERVER['PHP_AUTH_USER'])) {
  header('WWW-Authenticate: Basic realm="My Realm"');
  header('HTTP/1.0 401 Unauthorized');
  echo '<table><tr><td>You cannot edit the settings for this installation</td></tr></table>';
  exit;
} else {
  $submittedpwd = $_SERVER['PHP_AUTH_PW'];
  $submitteduser = $_SERVER['PHP_AUTH_USER'];
  if($submittedpwd !== $caddypwd || $submitteduser !== 'birdnet'){
    header('WWW-Authenticate: Basic realm="My Realm"');
    header('HTTP/1.0 401 Unauthorized');
    echo '<table><tr><td>You cannot edit the settings for this installation</td></tr></table>';
    exit;
  }
}
?>
=======

>>>>>>> 1bb17f97

<script>
  document.addEventListener('DOMContentLoaded', function() {
  document.getElementById('modelsel').addEventListener('change', function() {
    if(this.value == "BirdNET_GLOBAL_3K_V2.3_Model_FP16"){
      document.getElementById("soft").style.display="unset";
    } else {
      document.getElementById("soft").style.display="none";
    }
  });
}, false);
function sendTestNotification(e) {
  document.getElementById("testsuccessmsg").innerHTML = "";
  e.classList.add("disabled");

  var apprise_notification_title = document.getElementsByName("apprise_notification_title")[0].value;
  var apprise_notification_body = document.getElementsByName("apprise_notification_body")[0].value;
  var apprise_config = encodeURIComponent(document.getElementsByName("apprise_input")[0].value);

  var xmlHttp = new XMLHttpRequest();
    xmlHttp.onreadystatechange = function() {
        if (xmlHttp.readyState == 4 && xmlHttp.status == 200) {
            document.getElementById("testsuccessmsg").innerHTML = this.responseText+" Test sent! Make sure to <b>Update Settings</b> below."
            e.classList.remove("disabled");
        }
    }
    xmlHttp.open("GET", "scripts/config.php?sendtest=true&apprise_notification_title="+apprise_notification_title+"&apprise_notification_body="+apprise_notification_body+"&apprise_config="+apprise_config, true); // true for asynchronous
    xmlHttp.send(null);
}
</script>
      <table class="settingstable"><tr><td>
      <h2>Model</h2>

      <label for="model">Select a Model: </label>
      <select id="modelsel" name="model">
      <?php
      foreach($models as $modelName){
          $isSelected = "";
          if($config['MODEL'] == $modelName){
            $isSelected = 'selected="selected"';
          }

          echo "<option value='{$modelName}' $isSelected>$modelName</option>";
        }
      ?>
      </select>
      <br>
      <span <?php if($config['MODEL'] == "BirdNET_6K_GLOBAL_MODEL") { ?>style="display: none"<?php } ?> id="soft">
      <label for="sf_thresh">Species Occurence Frequency Threshold [0.0005, 0.99]: </label>
      <input name="sf_thresh" type="number" max="0.99" min="0.0005" step="any" value="<?php print($config['SF_THRESH']);?>"/> <span onclick="document.getElementById('sfhelp').style.display='unset'" style="text-decoration:underline;cursor:pointer">[more info]</span><br>
      <p id="sfhelp" style='display:none'>This value is used by the model to constrain the list of possible species that it will try to detect, given the minimum occurence frequency. A 0.03 threshold means that for a species to be included in this list, it needs to, on average, be seen on at least 3% of historically submitted eBird checklists for your given lat/lon/current week of year. So, the lower the threshold, the rarer the species it will include.<br><br>If you'd like to tinker with this threshold value and see which species make it onto the list, <?php if($config['MODEL'] == "BirdNET_6K_GLOBAL_MODEL"){ ?>please click "Update Settings" at the very bottom of this page to install the appropriate label file, then come back here and you'll be able to use the Species List Tester.<?php } else { ?>you can use this tool: <button type="button" class="testbtn" id="openModal">Species List Tester</button><?php } ?></p>
      </span>

<script src="static/dialog-polyfill.js"></script>

<dialog id="modal">
  <div>
    <label for="threshold">Threshold:</label>
    <input type="number" id="threshold" step="0.01" min="0" max="1" value="">
    <button type="button" id="runProcess">Preview Species List</button>
  </div>
  <pre id="output"></pre>
  <button type="button" id="closeModal">Close</button>
</dialog>

<style>
#output {
  max-width: 100vw;
  word-wrap: break-word;
  white-space: pre-wrap;
}
#modal {
  max-height: 80vh;
  overflow-y: auto;
}
#modal div {
  display: flex;
  align-items: center;
}

#modal input[type="number"] {
  height: 32px;
}

#modal button {
  height: 32px;
  margin-left: 5px;
  padding: 0 10px;
  box-sizing: border-box;
}
</style>


<script>
// Get the button and modal elements
const openModalBtn = document.getElementById('openModal');
const modal = document.getElementById('modal');
dialogPolyfill.registerDialog(modal);
const output = document.getElementById('output');
const thresholdInput = document.getElementById('threshold');
const runProcessBtn = document.getElementById('runProcess');
const sfThreshInput = document.getElementsByName('sf_thresh')[0];
const closeModalBtn = document.getElementById('closeModal');


// Add an event listener to the button to open the modal
openModalBtn.addEventListener('click', () => {

  // Set the initial value of the threshold input element
  thresholdInput.value = sfThreshInput.value;

// Show the modal
  modal.showModal();
});

// Add an event listener to the "Preview Species List" button
runProcessBtn.addEventListener('click', () => {

  runProcess();
});

// Add an event listener to the "Close" button
closeModalBtn.addEventListener('click', () => {
  modal.close();
});

// Function to run the process
function runProcess() {
  // Get the value of the threshold input element
  const threshold = thresholdInput.value;

 // Set the output to "Loading..."
  output.innerHTML = "Loading...";

  // Make the AJAX request
  const xhr = new XMLHttpRequest();
  xhr.onreadystatechange = function() {
    if (xhr.readyState === XMLHttpRequest.DONE) {
      // Handle the response
      output.innerHTML = xhr.responseText;
    }
  };
  xhr.open('GET', `scripts/config.php?threshold=${threshold}`);
  xhr.send();
}
</script>

      <dl>
      <dt>BirdNET_6K_GLOBAL_MODEL (2020)</dt><br>
      <dd id="ddnewline">This is the BirdNET-Lite model, with bird sound recognition for more than 6,000 species worldwide. This is the default option and will generally work very for people in most of the world.</dd>
    <br>
      <dt>BirdNET_GLOBAL_3K_V2.3_Model_FP16 (2023)</dt><br>
      <dd id="ddnewline">This is the BirdNET-Analyzer model, a newer work-in-progress project with aims to improve on the BirdNET-Lite model. Currently it only supports about 3,500 species worldwide, meaning for some regions (North America, Europe, Australia) it will usually outperform the BirdNET-Lite model, but for other regions it will be worse.</dd><br>
      <dt>[ In-depth technical write-up on the models <a target="_blank" href="https://github.com/mcguirepr89/BirdNET-Pi/wiki/BirdNET-Pi:-some-theory-on-classification-&-some-practical-hints">here</a> ]</dt>
      </dl>
      </td></tr></table><br>

      <table class="settingstable"><tr><td>
      <h2>Location</h2>
      <label for="site_name">Site Name: </label>
      <input name="site_name" type="text" value="<?php print($config['SITE_NAME']);?>"/> (Optional)<br>
      <label for="latitude">Latitude: &nbsp; &nbsp;</label>
      <input name="latitude" type="number" max="90" min="-90" step="0.0001" value="<?php print($config['LATITUDE']);?>" required/><br>
      <label for="longitude">Longitude: </label>
      <input name="longitude" type="number" max="180" min="-180" step="0.0001" value="<?php print($config['LONGITUDE']);?>" required/><br>
      <p>Set your Latitude and Longitude to 4 decimal places. Get your coordinates <a href="https://latlong.net" target="_blank">here</a>.</p>
      </td></tr></table><br>
      <table class="settingstable"><tr><td>
      <h2>BirdWeather</h2>
      <label for="birdweather_id">BirdWeather ID: </label>
      <input name="birdweather_id" type="text" value="<?php print($config['BIRDWEATHER_ID']);?>" /><br>
      <p><a href="https://app.birdweather.com" target="_blank">BirdWeather.com</a> is a weather map for bird sounds. Stations around the world supply audio and video streams to BirdWeather where they are then analyzed by BirdNET and compared to eBird Grid data. BirdWeather catalogues the bird audio and spectrogram visualizations so that you can listen to, view, and read about birds throughout the world. <a href="mailto:tim@birdweather.com?subject=Request%20BirdWeather%20ID&body=<?php include('./scripts/birdweather_request.php'); ?>" target="_blank">Email Tim</a> to request a BirdWeather ID</p>
      </td></tr></table><br>
      <table class="settingstable" style="width:100%"><tr><td>
      <h2>Notifications</h2>
      <p><a target="_blank" href="https://github.com/caronc/apprise/wiki">Apprise Notifications</a> can be setup and enabled for 70+ notification services. Each service should be on its own line.</p>
      <label for="apprise_input">Apprise Notifications Configuration: </label><br>
      <textarea placeholder="mailto://{user}:{password}@gmail.com
tgram://{bot_token}/{chat_id}
twitter://{ConsumerKey}/{ConsumerSecret}/{AccessToken}/{AccessSecret}
https://discordapp.com/api/webhooks/{WebhookID}/{WebhookToken}
..." style="vertical-align: top" name="apprise_input" rows="5" type="text" ><?php print($apprise_config);?></textarea>
      <dl>
      <dt>$sciname</dt>
      <dd>Scientific Name</dd>
      <dt>$comname</dt>
      <dd>Common Name</dd>
      <dt>$confidence</dt>
      <dd>Confidence Score</dd>
      <dt>$listenurl</dt>
      <dd>A link to the detection</dd>
      <dt>$date</dt>
      <dd>Date</dd>
      <dt>$time</dt>
      <dd>Time</dd>
      <dt>$week</dt>
      <dd>Week</dd>
      <dt>$latitude</dt>
      <dd>Latitude</dd>
      <dt>$longitude</dt>
      <dd>Longitude</dd>
      <dt>$cutoff</dt>
      <dd>Minimum Confidence set in "Advanced Settings"</dd>
      <dt>$sens</dt>
      <dd>Sigmoid Sensitivity set in "Advanced Settings"</dd>
      <dt>$overlap</dt>
      <dd>Overlap set in "Advanced Settings"</dd>
      <dt>$flickrimage</dt>
      <dd>A preview image of the detected species from Flickr. Set your API key below.</dd>
      </dl>
      <p>Use the variables defined above to customize your notification title and body.</p>
      <label for="apprise_notification_title">Notification Title: </label>
      <input name="apprise_notification_title" type="text" value="<?php print($config['APPRISE_NOTIFICATION_TITLE']);?>" /><br>
      <label for="apprise_notification_body">Notification Body: </label>
      <input name="apprise_notification_body" type="text" value='<?php print($config['APPRISE_NOTIFICATION_BODY']);?>' /><br>
      <input type="checkbox" name="apprise_notify_new_species" <?php if($config['APPRISE_NOTIFY_NEW_SPECIES'] == 1 && filesize($home."/BirdNET-Pi/apprise.txt") != 0) { echo "checked"; };?> >
      <label for="apprise_notify_new_species">Notify each new infrequent species detection (<5 visits per week)</label><br>
      <input type="checkbox" name="apprise_notify_new_species_each_day" <?php if($config['APPRISE_NOTIFY_NEW_SPECIES_EACH_DAY'] == 1 && filesize($home."/BirdNET-Pi/apprise.txt") != 0) { echo "checked"; };?> >
      <label for="apprise_notify_new_species_each_day">Notify each species first detection of the day</label><br>
      <input type="checkbox" name="apprise_notify_each_detection" <?php if($config['APPRISE_NOTIFY_EACH_DETECTION'] == 1 && filesize($home."/BirdNET-Pi/apprise.txt") != 0) { echo "checked"; };?> >
      <label for="apprise_weekly_report">Notify each new detection</label><br>
      <input type="checkbox" name="apprise_weekly_report" <?php if($config['APPRISE_WEEKLY_REPORT'] == 1 && filesize($home."/BirdNET-Pi/apprise.txt") != 0) { echo "checked"; };?> >
      <label for="apprise_weekly_report">Send <a href="views.php?view=Weekly%20Report"> weekly report</a></label><br>

      <hr>
      <label for="minimum_time_limit">Minimum time between notifications of the same species (sec):</label>
      <input type="number" id="minimum_time_limit" name="minimum_time_limit" value="<?php echo $config['APPRISE_MINIMUM_SECONDS_BETWEEN_NOTIFICATIONS_PER_SPECIES'];?>" min="0"><br>
      <label for="only_notify_species_names">Exclude these species (comma separated common names):</label>
      <input type="text" id="only_notify_species_names" placeholder="Mourning Dove,American Crow" name="only_notify_species_names" value="<?php echo $config['APPRISE_ONLY_NOTIFY_SPECIES_NAMES'];?>" size=96><br>
      <label for="only_notify_species_names_2">ONLY notify for these species (comma separated common names):</label>
      <input type="text" id="only_notify_species_names_2" placeholder="Northern Cardinal,Carolina Chickadee,Eastern Bluebird" name="only_notify_species_names_2" value="<?php echo $config['APPRISE_ONLY_NOTIFY_SPECIES_NAMES_2'];?>" size=96><br>

      <br>

      <button type="button" class="testbtn" onclick="sendTestNotification(this)">Send Test Notification</button><br>
      <span id="testsuccessmsg"></span>
      </td></tr></table><br>
      <table class="settingstable"><tr><td>
      <h2>Bird Photos from Flickr</h2>
      <label for="flickr_api_key">Flickr API Key: </label>
      <input name="flickr_api_key" type="text" value="<?php print($config['FLICKR_API_KEY']);?>"/><br>
      <label for="flickr_filter_email">Only search photos from this Flickr user: </label>
      <input name="flickr_filter_email" type="email" placeholder="myflickraccount@gmail.com" value="<?php print($config['FLICKR_FILTER_EMAIL']);?>"/><br>
      <p>Set your Flickr API key to enable the display of bird images next to detections. <a target="_blank" href="https://www.flickr.com/services/api/misc.api_keys.html">Get your free key here.</a></p>
      </td></tr></table><br>
      <table class="settingstable"><tr><td>
      <h2>Localization</h2>
      <label for="language">Database Language: </label>
      <select name="language">
      <?php
        // Create options for each language
        foreach($langs as $langTag => $langName){
          $isSelected = "";
          if($config['DATABASE_LANG'] == $langTag){
            $isSelected = 'selected="selected"';
          }

          echo "<option value='{$langTag}' $isSelected>$langName</option>";
        }
      ?>

      </select>
      </td></tr></table>
      <br>
      <script>
        function handleChange(checkbox) {
          // this disables the input of manual date and time if the user wants to use the internet time
          var date=document.getElementById("date");
          var time=document.getElementById("time");
          if(checkbox.checked) {
            date.setAttribute("disabled", "disabled");
            time.setAttribute("disabled", "disabled");
          } else {
            date.removeAttribute("disabled");
            time.removeAttribute("disabled");
          }
        }
      </script>
      <?php
      // if NTP service is active, show the checkboxes as checked, and disable the manual input
      $tdc = trim(executeSysCommand('is_ntp_active'));
      if (strlen($tdc) > 0) {
        $checkedvalue = "checked";
        $disabledvalue = "disabled";
      } else {
        $checkedvalue = "";
        $disabledvalue = "";
      }
      ?>
      <table class="settingstable"><tr><td>
      <h2>Time and Date</h2>
      <span>If connected to the internet, retrieve time automatically?</span>
      <input type="checkbox" onchange='handleChange(this)' <?php echo $checkedvalue; ?> ><br>
      <?php
      $date = new DateTime('now');
      ?>
      <input onclick="this.showPicker()" type="date" id="date" name="date" value="<?php echo $date->format('Y-m-d') ?>" <?php echo $disabledvalue; ?>>
      <input onclick="this.showPicker()" type="time" id="time" name="time" value="<?php echo $date->format('H:i'); ?>" <?php echo $disabledvalue; ?>><br>
      <br>
      <label for="timezone">Select a Timezone: </label>
      <select name="timezone">
      <option disabled selected>
        Select a timezone
      </option>
      <?php
      $current_timezone = trim(executeSysCommand('current_timezone'));
      $timezone_identifiers = DateTimeZone::listIdentifiers(DateTimeZone::ALL);
        
      $n = 425;
      for($i = 0; $i < $n; $i++) {
          $isSelected = "";
          if($timezone_identifiers[$i] == $current_timezone) {
            $isSelected = 'selected="selected"';
          }
          echo "<option $isSelected value='".$timezone_identifiers[$i]."'>".$timezone_identifiers[$i]."</option>";
      }
      ?>
      </select>
      </td></tr></table><br>

      <br><br>

      <input type="hidden" name="status" value="success">
      <input type="hidden" name="submit" value="settings">
      <button type="submit" id="basicformsubmit" onclick="if(document.getElementById('basicform').checkValidity()){this.innerHTML = 'Updating... please wait.';this.classList.add('disabled')}" name="view" value="Settings">
<?php
if(isset($_GET['status'])){
  echo "Success!";
} else {
  echo "Update Settings";
}
?>
      </button>
      </form>
      <form action="" method="GET">
        <button type="submit" name="view" value="Advanced">Advanced Settings</button>
      </form>
</div>
<|MERGE_RESOLUTION|>--- conflicted
+++ resolved
@@ -1,26 +1,13 @@
 <?php
-<<<<<<< HEAD
 if(file_exists('./scripts/common.php')){
 	include_once "./scripts/common.php";
 }else{
 	include_once "./common.php";
-=======
-error_reporting(E_ERROR);
-ini_set('display_errors',1);
-
-if (file_exists('./scripts/thisrun.txt')) {
-  $config = parse_ini_file('./scripts/thisrun.txt');
-} elseif (file_exists('./scripts/firstrun.ini')) {
-  $config = parse_ini_file('./scripts/firstrun.ini');
-}
-$user = shell_exec("awk -F: '/1000/{print $1}' /etc/passwd");
-$home = shell_exec("awk -F: '/1000/{print $6}' /etc/passwd");
-$home = trim($home);
-if (file_exists($home."/BirdNET-Pi/apprise.txt")) {
-  $apprise_config = file_get_contents($home."/BirdNET-Pi/apprise.txt");
-} else {
-  $apprise_config = "";
-}
+
+//Parse the ini files to get the current config
+parseConfig();
+
+//Authenticate first before allowing further execution
 $caddypwd = $config['CADDY_PWD'];
 if (!isset($_SERVER['PHP_AUTH_USER'])) {
   header('WWW-Authenticate: Basic realm="My Realm"');
@@ -38,17 +25,9 @@
   }
 }
 
-function syslog_shell_exec($cmd, $sudo_user = null) {
-  if ($sudo_user) {
-    $cmd = "sudo -u $sudo_user $cmd";
-  }
-  $output = shell_exec($cmd);
-
-  if (strlen($output) > 0) {
-    syslog(LOG_INFO, $output);
-  }
->>>>>>> 1bb17f97
-}
+//Authenticated
+//Read in the apprise config
+$apprise_config = getAppriseConfig();
 
 if(isset($_GET['threshold'])) {
   $threshold = $_GET['threshold'];
@@ -252,29 +231,6 @@
 <div class="settings">
       <div class="brbanner"><h1>Basic Settings</h1></div><br>
     <form id="basicform" action=""  method="GET">
-<<<<<<< HEAD
-<?php
-$apprise_config = getAppriseConfig();
-$caddypwd = $config['CADDY_PWD'];
-if (!isset($_SERVER['PHP_AUTH_USER'])) {
-  header('WWW-Authenticate: Basic realm="My Realm"');
-  header('HTTP/1.0 401 Unauthorized');
-  echo '<table><tr><td>You cannot edit the settings for this installation</td></tr></table>';
-  exit;
-} else {
-  $submittedpwd = $_SERVER['PHP_AUTH_PW'];
-  $submitteduser = $_SERVER['PHP_AUTH_USER'];
-  if($submittedpwd !== $caddypwd || $submitteduser !== 'birdnet'){
-    header('WWW-Authenticate: Basic realm="My Realm"');
-    header('HTTP/1.0 401 Unauthorized');
-    echo '<table><tr><td>You cannot edit the settings for this installation</td></tr></table>';
-    exit;
-  }
-}
-?>
-=======
-
->>>>>>> 1bb17f97
 
 <script>
   document.addEventListener('DOMContentLoaded', function() {
