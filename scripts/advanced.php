<?php
ini_set('display_errors', 1);
ini_set('display_startup_errors', 1);
error_reporting(E_ALL);

if (file_exists('./scripts/thisrun.txt')) {
  $config = parse_ini_file('./scripts/thisrun.txt');
} elseif (file_exists('firstrun.ini')) {
  $config = parse_ini_file('firstrun.ini');
}

$caddypwd = $config['CADDY_PWD'];
if (!isset($_SERVER['PHP_AUTH_USER'])) {
  header('WWW-Authenticate: Basic realm="My Realm"');
  header('HTTP/1.0 401 Unauthorized');
  echo 'You cannot edit the settings for this installation';
  exit;
} else {
  $submittedpwd = $_SERVER['PHP_AUTH_PW'];
  $submitteduser = $_SERVER['PHP_AUTH_USER'];
  if($submittedpwd !== $caddypwd || $submitteduser !== 'birdnet'){
    header('WWW-Authenticate: Basic realm="My Realm"');
    header('HTTP/1.0 401 Unauthorized');
    echo 'You cannot edit the settings for this installation';
    exit;
  }
}

if(isset($_POST['submit'])) {
  $contents = file_get_contents('/etc/birdnet/birdnet.conf');
  $contents2 = file_get_contents('./scripts/thisrun.txt');

  if(isset($_POST["caddy_pwd"])) {
    $caddy_pwd = $_POST["caddy_pwd"];
    if(strcmp($caddy_pwd,$config['CADDY_PWD']) !== 0) {
      $contents = preg_replace("/CADDY_PWD=.*/", "CADDY_PWD=$caddy_pwd", $contents);
      $contents2 = preg_replace("/CADDY_PWD=.*/", "CADDY_PWD=$caddy_pwd", $contents2);
      $fh = fopen('/etc/birdnet/birdnet.conf', "w");
      $fh2 = fopen("./scripts/thisrun.txt", "w");
      fwrite($fh, $contents);
      fwrite($fh2, $contents2);
      exec('sudo /usr/local/bin/update_caddyfile.sh > /dev/null 2>&1 &');
    }
  }

  if(isset($_POST["ice_pwd"])) {
    $ice_pwd = $_POST["ice_pwd"];
    if(strcmp($ice_pwd,$config['ICE_PWD']) !== 0) {
      $contents = preg_replace("/ICE_PWD=.*/", "ICE_PWD=$ice_pwd", $contents);
      $contents2 = preg_replace("/ICE_PWD=.*/", "ICE_PWD=$ice_pwd", $contents2);
    }
  }

  if(isset($_POST["birdnetpi_url"])) {
    $birdnetpi_url = $_POST["birdnetpi_url"];
    if(strcmp($birdnetpi_url,$config['BIRDNETPI_URL']) !== 0) {
      $contents = preg_replace("/BIRDNETPI_URL=.*/", "BIRDNETPI_URL=$birdnetpi_url", $contents);
      $contents2 = preg_replace("/BIRDNETPI_URL=.*/", "BIRDNETPI_URL=$birdnetpi_url", $contents2);
      $fh = fopen('/etc/birdnet/birdnet.conf', "w");
      $fh2 = fopen("./scripts/thisrun.txt", "w");
      fwrite($fh, $contents);
      fwrite($fh2, $contents2);
      exec('sudo /usr/local/bin/update_caddyfile.sh > /dev/null 2>&1 &');
    }
  }

  if(isset($_POST["overlap"])) {
    $overlap = $_POST["overlap"];
    if(strcmp($overlap,$config['OVERLAP']) !== 0) {
      $contents = preg_replace("/OVERLAP=.*/", "OVERLAP=$overlap", $contents);
      $contents2 = preg_replace("/OVERLAP=.*/", "OVERLAP=$overlap", $contents2);
    }
  }

  if(isset($_POST["confidence"])) {
    $confidence = $_POST["confidence"];
    if(strcmp($confidence,$config['CONFIDENCE']) !== 0) {
      $contents = preg_replace("/CONFIDENCE=.*/", "CONFIDENCE=$confidence", $contents);
      $contents2 = preg_replace("/CONFIDENCE=.*/", "CONFIDENCE=$confidence", $contents2);
    }
  }

  if(isset($_POST["sensitivity"])) {
    $sensitivity = $_POST["sensitivity"];
    if(strcmp($sensitivity,$config['SENSITIVITY']) !== 0) {
      $contents = preg_replace("/SENSITIVITY=.*/", "SENSITIVITY=$sensitivity", $contents);
      $contents2 = preg_replace("/SENSITIVITY=.*/", "SENSITIVITY=$sensitivity", $contents2);
    }
  }

  if(isset($_POST["full_disk"])) {
    $full_disk = $_POST["full_disk"];
    if(strcmp($full_disk,$config['FULL_DISK']) !== 0) {
      $contents = preg_replace("/FULL_DISK=.*/", "FULL_DISK=$full_disk", $contents);
      $contents2 = preg_replace("/FULL_DISK=.*/", "FULL_DISK=$full_disk", $contents2);
    }
  }

  if(isset($_POST["privacy_mode"])) {
    $privacy_mode = $_POST["privacy_mode"];
    if(strcmp($config['PRIVACY_MODE'], "1") == 0 ) {
      $pmode = "on";
    }elseif(strcmp($config['PRIVACY_MODE'], "") == 0) {
      $pmode = "off";
    }
    if(strcmp($privacy_mode,$pmode) !== 0) {
      $contents = preg_replace("/PRIVACY_MODE=.*/", "PRIVACY_MODE=$privacy_mode", $contents);
      $contents2 = preg_replace("/PRIVACY_MODE=.*/", "PRIVACY_MODE=$privacy_mode", $contents2);
      if(strcmp($privacy_mode,"on") == 0) {
<<<<<<< HEAD
        exec('sudo sed -i \'s/\/usr\/local\/bin\/server.py/\/usr\/local\/bin\/privacy_server.py/g\' ../../BirdNET-Pi/templates/birdnet_server.service');
=======
        exec('sudo sed -i \'s/\/usr\/local\/bin\/server.py/\/usr\/local\/bin\/privacy_server.py/g\' /home/pi/BirdNET-Pi/templates/birdnet_server.service');
>>>>>>> bc608d47
	exec('sudo systemctl daemon-reload');
	exec('restart_services.sh');
	header('Location: /log');
      } elseif(strcmp($privacy_mode,"off") == 0) {
<<<<<<< HEAD
        exec('sudo sed -i \'s/\/usr\/local\/bin\/privacy_server.py/\/usr\/local\/bin\/server.py/g\' ../../BirdNET-Pi/templates/birdnet_server.service');
=======
        exec('sudo sed -i \'s/\/usr\/local\/bin\/privacy_server.py/\/usr\/local\/bin\/server.py/g\' /home/pi/BirdNET-Pi/templates/birdnet_server.service');
>>>>>>> bc608d47
	exec('sudo systemctl daemon-reload');
	exec('restart_services.sh');
	header('Location: /log');
      }
    }
  }

  if(isset($_POST["rec_card"])) {
    $rec_card = $_POST["rec_card"];
    if(strcmp($rec_card,$config['REC_CARD']) !== 0) {
      $contents = preg_replace("/REC_CARD=.*/", "REC_CARD=$rec_card", $contents);
      $contents2 = preg_replace("/REC_CARD=.*/", "REC_CARD=$rec_card", $contents2);
    }
  }

  if(isset($_POST["channels"])) {
    $channels = $_POST["channels"];
    if(strcmp($channels,$config['CHANNELS']) !== 0) {
      $contents = preg_replace("/CHANNELS=.*/", "CHANNELS=$channels", $contents);
      $contents2 = preg_replace("/CHANNELS=.*/", "CHANNELS=$channels", $contents2);
    }
  }

  if(isset($_POST["recording_length"])) {
    $recording_length = $_POST["recording_length"];
    if(strcmp($recording_length,$config['RECORDING_LENGTH']) !== 0) {
      $contents = preg_replace("/RECORDING_LENGTH=.*/", "RECORDING_LENGTH=$recording_length", $contents);
      $contents2 = preg_replace("/RECORDING_LENGTH=.*/", "RECORDING_LENGTH=$recording_length", $contents2);
    }
  }

  if(isset($_POST["extraction_length"])) {
    $extraction_length = $_POST["extraction_length"];
    if(strcmp($extraction_length,$config['EXTRACTION_LENGTH']) !== 0) {
      $contents = preg_replace("/EXTRACTION_LENGTH=.*/", "EXTRACTION_LENGTH=$extraction_length", $contents);
      $contents2 = preg_replace("/EXTRACTION_LENGTH=.*/", "EXTRACTION_LENGTH=$extraction_length", $contents2);
    }
  }

  if(isset($_POST["audiofmt"])) {
    $audiofmt = $_POST["audiofmt"];
    if(strcmp($audiofmt,$config['AUDIOFMT']) !== 0) {
      $contents = preg_replace("/AUDIOFMT=.*/", "AUDIOFMT=$audiofmt", $contents);
      $contents2 = preg_replace("/AUDIOFMT=.*/", "AUDIOFMT=$audiofmt", $contents2);
    }
  }

  $fh = fopen('/etc/birdnet/birdnet.conf', "w");
  $fh2 = fopen("./scripts/thisrun.txt", "w");
  fwrite($fh, $contents);
  fwrite($fh2, $contents2);
}
?>
<meta name="viewport" content="width=device-width, initial-scale=1">
<style>
  </style>
  </head>
<div class="settings">
<iframe src="https://github.com/sponsors/mcguirepr89/button" title="Sponsor mcguirepr89" style="height:35px;width:116px;border:0;"></iframe>

<?php
if (file_exists('./scripts/thisrun.txt')) {
  $newconfig = parse_ini_file('./scripts/thisrun.txt');
} elseif (file_exists('./scripts/firstrun.ini')) {
  $newconfig = parse_ini_file('./scripts/firstrun.ini');
}
?>
      <h2>Advanced Settings</h2>
    <form action="" method="POST">
      <label>Privacy Mode: </label>
      <label for="on">
      <input name="privacy_mode" type="radio" id="on" value="on" <?php if (strcmp($newconfig['PRIVACY_MODE'], "1") == 0) { echo "checked"; }?>>On</label>
      <label for="off">
      <input name="privacy_mode" type="radio" id="off" value="off" <?php if (strcmp($newconfig['PRIVACY_MODE'], "") == 0) { echo "checked"; }?>>Off</label>
      <p>Privacy mode can be set to 'on' or 'off' to configure analysis to be more sensitive to human detections. Privacy mode 'on' will purge any data that receives even a low Human confidence score.
      Please note that changing this setting restarts services and replaces the running server. It will take about 90, so please be patient!</p>

      <label>Full Disk Behavior: </label>
      <label for="purge">
      <input name="full_disk" type="radio" id="purge" value="purge" <?php if (strcmp($newconfig['FULL_DISK'], "purge") == 0) { echo "checked"; }?>>Purge</label>
      <label for="keep">
      <input name="full_disk" type="radio" id="keep" value="keep" <?php if (strcmp($newconfig['FULL_DISK'], "keep") == 0) { echo "checked"; }?>>Keep</label>
      <p>When the disk becomes full, you can choose to 'purge' old files to make room for new ones or 'keep' your data and stop all services instead.</p>
      <label for="rec_card">Audio Card: </label>
      <input name="rec_card" type="text" value="<?php print($newconfig['REC_CARD']);?>" required/><br>
      <p>Set Audio Card to 'default' to use PulseAudio (always recommended), or an ALSA recognized sound card device from the output of `aplay -L`.</p>
      <label for="channels">Audio Channels: </label>
      <input name="channels" type="number" min="1" max="32" step="1" value="<?php print($newconfig['CHANNELS']);?>" required/><br>
      <p>Set Channels to the number of channels supported by your sound card. 32 max.</p>
      <label for="recording_length">Recording Length: </label>
      <input name="recording_length" type="number" min="3" max="60" step="1" value="<?php print($newconfig['RECORDING_LENGTH']);?>" required/><br>
      <p>Set Recording Length in seconds between 6 and 60. Multiples of 3 are recommended, as BirdNET analyzes in 3-second chunks.</p> 
      <label for="extraction_length">Extraction Length: </label>
      <input name="extraction_length" type="number" min="3" max="<?php print($newconfig['RECORDING_LENGTH']);?>" value="<?php print($newconfig['EXTRACTION_LENGTH']);?>" /><br>
      <p>Set Extraction Length to something less than your Recording Length. Min=3 Max=Recording Length</p>
      <label for="audiofmt">Extractions Audio Format</label>
      <select name="audiofmt">
      <option selected="<?php print($newconfig['AUDIOFMT']);?>"><?php print($newconfig['AUDIOFMT']);?></option>
<?php
  $formats = array("8svx", "aif", "aifc", "aiff", "aiffc", "al", "amb", "amr-nb", "amr-wb", "anb", "au", "avr", "awb", "caf", "cdda", "cdr", "cvs", "cvsd", "cvu", "dat", "dvms", "f32", "f4", "f64", "f8", "fap", "flac", "fssd", "gsm", "gsrt", "hcom", "htk", "ima", "ircam", "la", "lpc", "lpc10", "lu", "mat", "mat4", "mat5", "maud", "mp2", "mp3", "nist", "ogg", "paf", "prc", "pvf", "raw", "s1", "s16", "s2", "s24", "s3", "s32", "s4", "s8", "sb", "sd2", "sds", "sf", "sl", "sln", "smp", "snd", "sndfile", "sndr", "sndt", "sou", "sox", "sph", "sw", "txw", "u1", "u16", "u2", "u24", "u3", "u32", "u4", "u8", "ub", "ul", "uw", "vms", "voc", "vorbis", "vox", "w64", "wav", "wavpcm", "wv", "wve", "xa", "xi");
foreach($formats as $format){
  echo "<option value='$format'>$format</option>";
}
?>
      </select>
      <h3>BirdNET-Pi Password</h3>
      <p>This password will protect your "Tools" page and "Live Audio" stream.</p>
      <label for="caddy_pwd">Password: </label>
      <input name="caddy_pwd" type="text" value="<?php print($newconfig['CADDY_PWD']);?>" /><br>
      <h3>Custom URL</h3>
      <p><a href="mailto:mcguirepr89@gmail.com?subject=Request%20BirdNET-Pi%20Subdomain&body=<?php include('birdnetpi_request.php'); ?>" target="_blank">Email Me</a> if you would like a BirdNETPi.com subdomain. This would be, <i>https://YourLocation.birdnetpi.com</i></p>
      <p>When you update the URL below, the web server will reload, so be sure to wait at least 30 seconds and then go to your new URL.</p>
      <label for="birdnetpi_url">BirdNET-Pi URL: </label>
      <input name="birdnetpi_url" type="url" value="<?php print($newconfig['BIRDNETPI_URL']);?>" /><br>
      <p>The BirdNET-Pi URL is how the main page will be reached. If you want your installation to respond to an IP address, place that here, but be sure to indicate "<i>http://</i>".<br>Example for IP: <i>http://192.168.0.109</i><br>Example if you own your own domain: <i>https://virginia.birdnetpi.com</i></p>
      <h3>BirdNET-Lite Settings</h3>
      <label for="overlap">Overlap: </label>
      <input name="overlap" type="number" min="0.0" max="2.9" step="0.1" value="<?php print($newconfig['OVERLAP']);?>" required/><br>
      <p>Min=0.0, Max=2.9</p>
      <label for="confidence">Minimum Confidence: </label>
      <input name="confidence" type="number" min="0.01" max="0.99" step="0.01" value="<?php print($newconfig['CONFIDENCE']);?>" required/><br>
      <p>Min=0.01, Max=0.99</p>
      <label for="sensitivity">Sigmoid Sensitivity: </label>
      <input name="sensitivity" type="number" min="0.5" max="1.5" step="0.01" value="<?php print($newconfig['SENSITIVITY']);?>" required/><br>
      <p>Min=0.5, Max=1.5</p>
      <br><br>
      <input type="hidden" name="view" value="Advanced">
      <button type="submit" name="submit" value="advanced">
<?php
if(isset($_POST['submit'])){
  echo "Success!";
} else {
  echo "Update Settings";
}
?>
      </button>
      <br>
      </form>
      <form action="" method="POST">
        <button type="submit" name="view" value="Settings">Basic Settings</button>
      </form>
</div><|MERGE_RESOLUTION|>--- conflicted
+++ resolved
@@ -107,23 +107,15 @@
       $contents = preg_replace("/PRIVACY_MODE=.*/", "PRIVACY_MODE=$privacy_mode", $contents);
       $contents2 = preg_replace("/PRIVACY_MODE=.*/", "PRIVACY_MODE=$privacy_mode", $contents2);
       if(strcmp($privacy_mode,"on") == 0) {
-<<<<<<< HEAD
         exec('sudo sed -i \'s/\/usr\/local\/bin\/server.py/\/usr\/local\/bin\/privacy_server.py/g\' ../../BirdNET-Pi/templates/birdnet_server.service');
-=======
-        exec('sudo sed -i \'s/\/usr\/local\/bin\/server.py/\/usr\/local\/bin\/privacy_server.py/g\' /home/pi/BirdNET-Pi/templates/birdnet_server.service');
->>>>>>> bc608d47
-	exec('sudo systemctl daemon-reload');
-	exec('restart_services.sh');
-	header('Location: /log');
+	      exec('sudo systemctl daemon-reload');
+	      exec('restart_services.sh');
+	      header('Location: /log');
       } elseif(strcmp($privacy_mode,"off") == 0) {
-<<<<<<< HEAD
         exec('sudo sed -i \'s/\/usr\/local\/bin\/privacy_server.py/\/usr\/local\/bin\/server.py/g\' ../../BirdNET-Pi/templates/birdnet_server.service');
-=======
-        exec('sudo sed -i \'s/\/usr\/local\/bin\/privacy_server.py/\/usr\/local\/bin\/server.py/g\' /home/pi/BirdNET-Pi/templates/birdnet_server.service');
->>>>>>> bc608d47
-	exec('sudo systemctl daemon-reload');
-	exec('restart_services.sh');
-	header('Location: /log');
+	      exec('sudo systemctl daemon-reload');
+	      exec('restart_services.sh');
+	      header('Location: /log');
       }
     }
   }
